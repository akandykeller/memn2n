--- conflicted
+++ resolved
@@ -18,18 +18,11 @@
     le = embedding_size+1
     for i in range(1, le):
         for j in range(1, ls):
-<<<<<<< HEAD
             encoding[i-1, j-1] = (i - (embedding_size+1)/2) * (j - (sentence_size+1)/2)
     encoding = 1 + 4 * encoding / embedding_size / sentence_size
     # Make position encoding of time words identity to avoid modifying them 
     encoding[:, -1] = 1.0
-=======
-            encoding[i-1, j-1] = (i - (embedding_size+1)/2.0) * (j - (sentence_size+1)/2.0)
-    encoding = 1 + 4 * encoding / embedding_size / sentence_size
-    print encoding
-    #print sentence_size
-
->>>>>>> 72e716c8
+
     return np.transpose(encoding)
 
 def zero_nil_slot(t, name=None):
@@ -170,7 +163,6 @@
         with tf.variable_scope(self._name):
             nil_word_slot = tf.zeros([1, self._embedding_size])
             A = tf.concat(0, [ nil_word_slot, self._init([self._vocab_size-1, self._embedding_size]) ])
-<<<<<<< HEAD
             C = tf.concat(0, [ nil_word_slot, self._init([self._vocab_size-1, self._embedding_size]) ])
 
             self.A_1 = tf.Variable(A, name="A")
@@ -206,31 +198,6 @@
                         m_emb_A = tf.nn.embedding_lookup(self.C[hopn - 1], stories)
                         m_A = tf.reduce_sum(m_emb_A * self._encoding, 2)
 
-=======
-            B = tf.concat(0, [ nil_word_slot, self._init([self._vocab_size-1, self._embedding_size]) ])
-            C = tf.concat(0, [ nil_word_slot, self._init([self._vocab_size-1, self._embedding_size]) ])
-
-            self.A = tf.Variable(A, name="A")
-            self.B = tf.Variable(B, name="B")
-            self.C = tf.Variable(C, name="C")
-
-            # self.TC = tf.Variable(self._init([self._memory_size, self._embedding_size]), name='TC')
-            # self.TA = tf.Variable(self._init([self._memory_size, self._embedding_size]), name='TA')
-
-            self.H = tf.Variable(self._init([self._embedding_size, self._embedding_size]), name="H")
-            self.W = tf.Variable(self._init([self._embedding_size, self._vocab_size]), name="W")
-        self._nil_vars = set([self.A.name, self.B.name, self.C.name])
-
-    def _inference(self, stories, queries):
-        with tf.variable_scope(self._name):
-            q_emb = tf.nn.embedding_lookup(self.B, queries)
-            u_0 = q_emb * self._encoding
-            u_0_s = tf.reduce_sum(u_0, 1)
-            u = [u_0_s]
-            for _ in range(self._hops):
-                m_emb_A = tf.nn.embedding_lookup(self.A, stories)
-                m_A = tf.reduce_sum(m_emb_A * self._encoding, 2) # + self.TA
->>>>>>> 72e716c8
                 # hack to get around no reduce_dot
                 u_temp = tf.transpose(tf.expand_dims(u[-1], -1), [0, 2, 1])
                 dotted = tf.reduce_sum(m_A * u_temp, 2)
@@ -239,15 +206,11 @@
                 probs = tf.nn.softmax(dotted)
 
                 probs_temp = tf.transpose(tf.expand_dims(probs, -1), [0, 2, 1])
-<<<<<<< HEAD
+
                 with tf.variable_scope('hop_{}'.format(hopn)):
                     m_emb_C = tf.nn.embedding_lookup(self.C[hopn], stories)
                 m_C = tf.reduce_sum(m_emb_C * self._encoding, 2)
-=======
-
-                m_emb_C = tf.nn.embedding_lookup(self.C, stories)
-                m_C = tf.reduce_sum(m_emb_C * self._encoding, 2) # + self.TC
->>>>>>> 72e716c8
+
 
                 c_temp = tf.transpose(m_C, [0, 2, 1])
                 o_k = tf.reduce_sum(c_temp * probs_temp, 2)
@@ -263,13 +226,9 @@
 
                 u.append(u_k)
 
-<<<<<<< HEAD
             # Use last C for output (transposed)
             with tf.variable_scope('hop_{}'.format(self._hops)):
                 return tf.matmul(u_k, tf.transpose(self.C[-1], [1,0]))
-=======
-            return [tf.matmul(u_k, self.W), q_emb, u_0]
->>>>>>> 72e716c8
 
     def batch_fit(self, stories, queries, answers, learning_rate):
         """Runs the training algorithm over the passed batch
